# mypy: no-strict-optional
"""Output executor test."""
import subprocess

import pytest

from mirakuru import OutputExecutor
from mirakuru.exceptions import TimeoutExpired


<<<<<<< HEAD
@pytest.mark.skipif(
    "platform.system() == 'Windows'",
    reason="select has no attribute poll",
)
def test_executor_waits_for_process_output():
=======
def test_executor_waits_for_process_output() -> None:
>>>>>>> dcd7637b
    """Check if executor waits for specified output."""
    command = 'bash -c "sleep 2 && echo foo && echo bar && sleep 100"'
    executor = OutputExecutor(command, "foo", timeout=10).start()

    assert executor.running() is True
    # foo has been used for start as a banner.
    assert executor.output().readline() == "bar\n"
    executor.stop()

    # check proper __str__ and __repr__ rendering:
    assert "OutputExecutor" in repr(executor)
    assert "foo" in str(executor)


<<<<<<< HEAD
@pytest.mark.skipif(
    "platform.system() == 'Windows'",
    reason="select has no attribute poll",
)
def test_executor_waits_for_process_err_output():
=======
def test_executor_waits_for_process_err_output() -> None:
>>>>>>> dcd7637b
    """Check if executor waits for specified error output."""
    command = 'bash -c "sleep 2 && >&2 echo foo && >&2 echo bar && sleep 100"'
    executor = OutputExecutor(
        command, "foo", timeout=10, stdin=None, stderr=subprocess.PIPE
    ).start()

    assert executor.running() is True
    # foo has been used for start as a banner.
    assert executor.err_output().readline() == "bar\n"
    executor.stop()

    # check proper __str__ and __repr__ rendering:
    assert "OutputExecutor" in repr(executor)
    assert "foo" in str(executor)


<<<<<<< HEAD
@pytest.mark.skipif(
    "platform.system() == 'Windows'",
    reason="select has no attribute poll",
)
def test_executor_dont_start():
=======
def test_executor_dont_start() -> None:
>>>>>>> dcd7637b
    """Executor should not start."""
    command = 'bash -c "sleep 2 && echo foo && echo bar && sleep 100"'
    executor = OutputExecutor(command, "foobar", timeout=3)
    with pytest.raises(TimeoutExpired):
        executor.start()

    assert executor.running() is False<|MERGE_RESOLUTION|>--- conflicted
+++ resolved
@@ -8,15 +8,11 @@
 from mirakuru.exceptions import TimeoutExpired
 
 
-<<<<<<< HEAD
 @pytest.mark.skipif(
     "platform.system() == 'Windows'",
     reason="select has no attribute poll",
 )
-def test_executor_waits_for_process_output():
-=======
 def test_executor_waits_for_process_output() -> None:
->>>>>>> dcd7637b
     """Check if executor waits for specified output."""
     command = 'bash -c "sleep 2 && echo foo && echo bar && sleep 100"'
     executor = OutputExecutor(command, "foo", timeout=10).start()
@@ -31,15 +27,11 @@
     assert "foo" in str(executor)
 
 
-<<<<<<< HEAD
 @pytest.mark.skipif(
     "platform.system() == 'Windows'",
     reason="select has no attribute poll",
 )
-def test_executor_waits_for_process_err_output():
-=======
 def test_executor_waits_for_process_err_output() -> None:
->>>>>>> dcd7637b
     """Check if executor waits for specified error output."""
     command = 'bash -c "sleep 2 && >&2 echo foo && >&2 echo bar && sleep 100"'
     executor = OutputExecutor(
@@ -56,15 +48,11 @@
     assert "foo" in str(executor)
 
 
-<<<<<<< HEAD
 @pytest.mark.skipif(
     "platform.system() == 'Windows'",
     reason="select has no attribute poll",
 )
-def test_executor_dont_start():
-=======
 def test_executor_dont_start() -> None:
->>>>>>> dcd7637b
     """Executor should not start."""
     command = 'bash -c "sleep 2 && echo foo && echo bar && sleep 100"'
     executor = OutputExecutor(command, "foobar", timeout=3)
