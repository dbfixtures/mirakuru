--- conflicted
+++ resolved
@@ -17,30 +17,22 @@
 SOCKET_SERVER_CMD = f"{sys.executable} {TEST_SOCKET_SERVER_PATH} {SOCKET_PATH}"
 
 
-<<<<<<< HEAD
 @pytest.mark.skipif(
     "platform.system() == 'Windows'",
     reason="Python does not support socket.AF_UNIX on windows",
 )
-def test_start_and_wait():
-=======
 def test_start_and_wait() -> None:
->>>>>>> dcd7637b
     """Test if executor await for process to accept connections."""
     executor = UnixSocketExecutor(SOCKET_SERVER_CMD + " 2", socket_name=SOCKET_PATH, timeout=5)
     with executor:
         assert executor.running() is True
 
 
-<<<<<<< HEAD
 @pytest.mark.skipif(
     "platform.system() == 'Windows'",
     reason="Python does not support socket.AF_UNIX on windows",
 )
-def test_start_and_timeout():
-=======
 def test_start_and_timeout() -> None:
->>>>>>> dcd7637b
     """Test if executor will properly times out."""
     executor = UnixSocketExecutor(SOCKET_SERVER_CMD + " 10", socket_name=SOCKET_PATH, timeout=5)
 
